apply plugin: 'java'
apply plugin: 'idea'
apply plugin: 'eclipse'

sourceCompatibility = 11
targetCompatibility = 11

repositories {
    mavenCentral()

    flatDir {
        dirs 'libs'
    }
}

dependencies {
    // https://mvnrepository.com/artifact/at.favre.lib/hkdf
    implementation group: 'at.favre.lib', name: 'hkdf', version: '1.0.1'

    // https://mvnrepository.com/artifact/commons-cli/commons-cli
    implementation group: 'commons-cli', name: 'commons-cli', version: '1.4'

<<<<<<< HEAD
    implementation name: 'agent15'

=======
>>>>>>> 42210a74
    implementation 'org.glassfish:javax.json:1.1.4'

    testImplementation('org.junit.jupiter:junit-jupiter-api:5.3.2')
    testImplementation('org.junit.jupiter:junit-jupiter-params:5.3.2')
    testImplementation('org.junit.jupiter:junit-jupiter-engine:5.3.2')
    testImplementation("org.mockito:mockito-core:3.2.4")
    testImplementation("org.assertj:assertj-core:3.14.0")
}

sourceSets {
    main {
        resources {
            srcDir "${buildDir}/generated"
        }
        java {
            srcDir "agent15/src/"
        }
    }
}

test {
    useJUnitPlatform()
    testLogging {
        showStandardStreams = true
        events "passed", "skipped", "failed"
        afterSuite { desc, result ->
            if (!desc.parent) { // will match the outermost suite
                println "Results: ${result.resultType} (${result.testCount} tests, ${result.successfulTestCount} successes, ${result.failedTestCount} failures, ${result.skippedTestCount} skipped)"
            }
        }
    }

    afterSuite { desc, result ->
        if (!desc.parent) { // will match the outermost suite
            println "Results: ${result.resultType} (${result.testCount} tests, ${result.successfulTestCount} successes, ${result.failedTestCount} failures, ${result.skippedTestCount} skipped)"
        }
    }
}

jar {
    manifest {
        attributes 'Main-Class': 'net.luminis.quic.run.KwikCli'
    }

    doFirst {
        from {
           configurations.compileClasspath.collect { it.isDirectory() ? it : zipTree(it) }
        }
        exclude 'META-INF/*.RSA', 'META-INF/*.SF','META-INF/*.DSA'
    }
}

task determineVersion {
    doLast {
        def proc = "git describe --always --dirty".execute()
        proc.waitFor()
        if (proc.exitValue()) {
            logger.quiet("Building development version.")
        } else {
            def versionTag = proc.in.readLines()[0]
            logger.quiet("Building version ${versionTag}.")

            ext.versionDir = new File("${buildDir}", "generated/net/luminis/quic")
            versionDir.mkdirs()

            new File(versionDir, "version.properties").text = versionTag
        }
    }
}

compileJava.dependsOn determineVersion<|MERGE_RESOLUTION|>--- conflicted
+++ resolved
@@ -20,11 +20,6 @@
     // https://mvnrepository.com/artifact/commons-cli/commons-cli
     implementation group: 'commons-cli', name: 'commons-cli', version: '1.4'
 
-<<<<<<< HEAD
-    implementation name: 'agent15'
-
-=======
->>>>>>> 42210a74
     implementation 'org.glassfish:javax.json:1.1.4'
 
     testImplementation('org.junit.jupiter:junit-jupiter-api:5.3.2')
