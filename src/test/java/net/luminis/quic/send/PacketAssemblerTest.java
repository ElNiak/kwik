/*
 * Copyright © 2020, 2021, 2022 Peter Doornbosch
 *
 * This file is part of Kwik, an implementation of the QUIC protocol in Java.
 *
 * Kwik is free software: you can redistribute it and/or modify it under
 * the terms of the GNU Lesser General Public License as published by the
 * Free Software Foundation, either version 3 of the License, or (at your option)
 * any later version.
 *
 * Kwik is distributed in the hope that it will be useful, but
 * WITHOUT ANY WARRANTY; without even the implied warranty of MERCHANTABILITY or
 * FITNESS FOR A PARTICULAR PURPOSE. See the GNU Lesser General Public License for
 * more details.
 *
 * You should have received a copy of the GNU Lesser General Public License
 * along with this program. If not, see <http://www.gnu.org/licenses/>.
 */
package net.luminis.quic.send;

import net.luminis.quic.*;
import net.luminis.quic.frame.*;
import net.luminis.quic.packet.HandshakePacket;
import net.luminis.quic.packet.InitialPacket;
import net.luminis.quic.packet.QuicPacket;
import net.luminis.quic.packet.ShortHeaderPacket;
import net.luminis.quic.test.TestClock;
import org.assertj.core.data.Percentage;
import org.junit.jupiter.api.BeforeEach;
import org.junit.jupiter.api.Test;

import java.util.List;
import java.util.Optional;
import java.util.function.Consumer;

import static org.assertj.core.api.Assertions.assertThat;
import static org.assertj.core.data.Offset.offset;
import static org.assertj.core.data.Percentage.withPercentage;
import static org.mockito.Mockito.*;

class PacketAssemblerTest extends AbstractSenderTest {

    public static final int MAX_PACKET_SIZE = 1232;

    private TestClock clock;
    private SendRequestQueue sendRequestQueue;
    private InitialPacketAssembler initialPacketAssembler;
    private PacketAssembler handshakePacketAssembler;
    private PacketAssembler oneRttPacketAssembler;
    private AckGenerator initialAckGenerator;
    private AckGenerator handshakeAckGenerator;
    private AckGenerator oneRttAckGenerator;

    
    @BeforeEach
    void initObjectUnderTest() {
<<<<<<< HEAD
        clock = new TestClock();
        sendRequestQueue = new SendRequestQueue(clock, null);
=======
        VersionHolder version = new VersionHolder(Version.getDefault());
        sendRequestQueue = new SendRequestQueue(null);
>>>>>>> ee1d64b6
        initialAckGenerator = new AckGenerator(PnSpace.Initial, mock(Sender.class));
        initialPacketAssembler = new InitialPacketAssembler(version, sendRequestQueue, initialAckGenerator);
        handshakeAckGenerator = new AckGenerator(PnSpace.Handshake, mock(Sender.class));
<<<<<<< HEAD
        handshakePacketAssembler = new PacketAssembler(Version.getDefault(), EncryptionLevel.Handshake, sendRequestQueue, handshakeAckGenerator);
        oneRttAckGenerator = new AckGenerator(clock, PnSpace.App, mock(Sender.class));
        oneRttPacketAssembler = new PacketAssembler(Version.getDefault(), EncryptionLevel.App, sendRequestQueue, oneRttAckGenerator);
=======
        handshakePacketAssembler = new PacketAssembler(version, EncryptionLevel.Handshake, sendRequestQueue, handshakeAckGenerator);
        oneRttAckGenerator = new AckGenerator(PnSpace.App, mock(Sender.class));
        oneRttPacketAssembler = new PacketAssembler(version, EncryptionLevel.App, sendRequestQueue, oneRttAckGenerator);

>>>>>>> ee1d64b6
    }

    @Test
    void sendSingleShortPacket() {
        // Given
        byte[] destCid = new byte[] { 0x0c, 0x0a, 0x0f, 0x0e };

        // When
        sendRequestQueue.addRequest(maxSize -> new StreamFrame(0, new byte[7], true), 4 + 7, null);

        // Then
        QuicPacket packet = oneRttPacketAssembler.assemble(12000, 1232, null, destCid).get().getPacket();
        assertThat(packet).isInstanceOf(ShortHeaderPacket.class);
        assertThat(packet.getDestinationConnectionId()).isEqualTo(destCid);
        assertThat(packet.getFrames()).containsExactly(new StreamFrame(0, new byte[7], true));
        assertThat(packet.generatePacketBytes(0L, keys).length).isLessThan(MAX_PACKET_SIZE);
    }

    @Test
    void sendSingleAck() {
        // Given
        oneRttAckGenerator.packetReceived(new MockPacket(0, 20, EncryptionLevel.App));

        // When
        sendRequestQueue.addAckRequest(0);    // This means the caller wants to send an _explicit_ ack.

        // Then
        QuicPacket packet = oneRttPacketAssembler.assemble(12000, 1232, null, new byte[0]).get().getPacket();
        assertThat(packet).isInstanceOf(ShortHeaderPacket.class);
        assertThat(packet.getFrames())
                .hasSize(1)
                .allSatisfy(frame -> {
            assertThat(frame).isInstanceOf(AckFrame.class);
            assertThat(((AckFrame) frame).getLargestAcknowledged()).isEqualTo(0);
        });
    }

    @Test
    void sendAckAndStreamData() {
        // Given
        oneRttAckGenerator.packetReceived(new MockPacket(0, 20, EncryptionLevel.App));
        oneRttAckGenerator.packetReceived(new MockPacket(3, 20, EncryptionLevel.App));
        oneRttAckGenerator.packetReceived(new MockPacket(8, 20, EncryptionLevel.App));
        oneRttAckGenerator.packetReceived(new MockPacket(10, 20, EncryptionLevel.App));

        // When
        sendRequestQueue.addAckRequest(0);
        sendRequestQueue.addRequest(maxSize -> new StreamFrame(0, new byte[maxSize - (3 + 2)], true),    // Stream length will be > 63, so 2 bytes for length field
                (3 + 2) + 1, null);  // Send at least 1 byte of data

        // Then
        QuicPacket packet = oneRttPacketAssembler.assemble(12000, 1232, null, new byte[0]).get().getPacket();
        assertThat(packet).isInstanceOf(ShortHeaderPacket.class);
        assertThat(packet.getFrames()).anySatisfy(frame -> {
            assertThat(frame).isInstanceOf(StreamFrame.class);
            assertThat(((StreamFrame) frame).getStreamData().length).isCloseTo(1200, withPercentage(0.5));
        });
        assertThat(packet.getFrames()).anySatisfy(frame -> {
            assertThat(frame).isInstanceOf(AckFrame.class);
            assertThat(((AckFrame) frame).getLargestAcknowledged()).isEqualTo(10);
        });
        assertThat(packet.generatePacketBytes(1L, keys).length).isCloseTo(MAX_PACKET_SIZE, Percentage.withPercentage(0.25));
    }

    @Test
    void sendMultipleFrames() {
        // When
        sendRequestQueue.addRequest(new MaxStreamDataFrame(0, 0x01000000000000l), null);   // 10 bytes
        sendRequestQueue.addRequest(new MaxDataFrame(0x05000000000000l), null);              //  9 bytes
        sendRequestQueue.addRequest(maxSize -> new StreamFrame(0, new byte[maxSize - (3 + 2)], true), (3 + 2) + 1, null);  // Stream length will be > 63, so 2 bytes

        // Then
        QuicPacket packet = oneRttPacketAssembler.assemble(12000, 1232, null, new byte[0]).get().getPacket();
        assertThat(packet.getFrames()).hasOnlyElementsOfTypes(MaxStreamDataFrame.class, MaxDataFrame.class, StreamFrame.class);
        assertThat(packet.getFrames()).anySatisfy(frame -> {
            assertThat(frame).isInstanceOf(StreamFrame.class);
            // Short packet overhead is 18 to 21, so available for stream frame: 1232 - (18 ~ 21) - 10 - 9 = 1192 ~ 1195.
            // Stream Frame overhead: 5 bytes, so Stream Frame can contain 1187 ~ 1190 bytes
            assertThat(((StreamFrame) frame).getStreamData().length).isBetween(1187, 1192);
        });
        assertThat(packet.generatePacketBytes(1L, keys).length).isCloseTo(MAX_PACKET_SIZE, Percentage.withPercentage(0.25));
    }

    @Test
    void whenFirstFrameDoesNotFitFindOneThatDoes() {
        // Given
        int remainingCwndSize = 25;  // Which leaves room for approx 7 bytes payload.

        // When
        sendRequestQueue.addRequest(new MaxStreamDataFrame(0, 0x01000000000000l), null);  // 10 bytes frame length
        sendRequestQueue.addRequest(new DataBlockedFrame(60), null);  // 2 bytes frame length
        sendRequestQueue.addRequest(maxSize ->
                        new StreamFrame(0, new byte[Integer.min(maxSize, 63) - (3 + 1)], true),
                        5, null);

        // Then
        QuicPacket packet = oneRttPacketAssembler.assemble(remainingCwndSize, 1232, new byte[0], new byte[0]).get().getPacket();
        assertThat(packet.getFrames())
                .hasAtLeastOneElementOfType(DataBlockedFrame.class)
                .hasAtLeastOneElementOfType(StreamFrame.class);
        assertThat(packet.generatePacketBytes(0L, keys).length).isLessThanOrEqualTo(remainingCwndSize);
    }

    @Test
    void sendHandshakePacketWithMaxLengthCrypto() {
        // Given
        byte[] srcCid = new byte[] { (byte) 0xba, (byte) 0xbe };
        byte[] destCid = new byte[] { 0x0c, 0x0a, 0x0f, 0x0e };

        // When
        sendRequestQueue.addRequest(maxSize -> new CryptoFrame(Version.getDefault(), 0, new byte[maxSize - (2 + (maxSize < 64? 1: 2))]), (2 + 2) + 1, null);

        // Then
        QuicPacket packet = handshakePacketAssembler.assemble(12000, MAX_PACKET_SIZE, srcCid, destCid).get().getPacket();
        int generatedPacketLength = packet.generatePacketBytes(0L, keys).length;

        assertThat(packet).isInstanceOf(HandshakePacket.class);
        assertThat(((HandshakePacket) packet).getSourceConnectionId()).isEqualTo(srcCid);
        assertThat(packet.getDestinationConnectionId()).isEqualTo(destCid);
        assertThat(packet.getFrames())
                .hasSize(1)
                .hasOnlyElementsOfTypes(CryptoFrame.class);
        assertThat(generatedPacketLength)
                .isLessThanOrEqualTo(MAX_PACKET_SIZE)
                // Generated packet length is 3 bytes less than max packet size to allow for largest possible packet number encoding (4 bytes)
                .isCloseTo(MAX_PACKET_SIZE, offset(3));
    }

    @Test
    void sendInitialPacketWithToken() {
        // Given
        byte[] srcCid = new byte[] { (byte) 0xba, (byte) 0xbe };
        byte[] destCid = new byte[] { 0x0c, 0x0a, 0x0f, 0x0e };
        initialPacketAssembler.setInitialToken(new byte[] { 0x00, 0x01, 0x02, 0x03, 0x04, 0x05, 0x06, 0x07, 0x08, 0x09, 0x0a, 0x0b, 0x0c, 0x0d, 0x0e, 0x0f });

        // When
        sendRequestQueue.addRequest(maxSize -> new CryptoFrame(Version.getDefault(), 0, new byte[234]), (3 + 2) + 234, null);

        // Then
        QuicPacket packet = initialPacketAssembler.assemble(12000, 1232, srcCid, destCid).get().getPacket();
        assertThat(packet).isInstanceOf(InitialPacket.class);
        assertThat(((InitialPacket) packet).getSourceConnectionId()).isEqualTo(srcCid);
        assertThat(packet.getDestinationConnectionId()).isEqualTo(destCid);
        assertThat(packet.getFrames())
                .hasSize(1)
                .hasOnlyElementsOfTypes(CryptoFrame.class);
        assertThat(((InitialPacket) packet).getToken()).hasSize(16);
        assertThat(packet.generatePacketBytes(0L, keys).length)
                .isLessThanOrEqualTo(MAX_PACKET_SIZE);
    }

    @Test
    void sendInitialPacketWithoutToken() {
        // Given
        byte[] srcCid = new byte[] { (byte) 0xba, (byte) 0xbe };
        byte[] destCid = new byte[] { 0x0c, 0x0a, 0x0f, 0x0e };

        // When
        sendRequestQueue.addRequest(maxSize -> new CryptoFrame(Version.getDefault(), 0, new byte[234]), (3 + 2) + 234, null);

        // Then
        QuicPacket packet = initialPacketAssembler.assemble(12000, 1232, srcCid, destCid).get().getPacket();
        assertThat(packet).isInstanceOf(InitialPacket.class);
        assertThat(((InitialPacket) packet).getSourceConnectionId()).isEqualTo(srcCid);
        assertThat(packet.getDestinationConnectionId()).isEqualTo(destCid);
        assertThat(packet.getFrames())
                .hasSize(1)
                .hasOnlyElementsOfTypes(CryptoFrame.class);
        assertThat(packet.generatePacketBytes(0L, keys).length)
                .isLessThanOrEqualTo(MAX_PACKET_SIZE);
    }

    @Test
    void anyInitialPacketShouldHaveToken() {
        // Given
        initialPacketAssembler.setInitialToken(new byte[] { 0x00, 0x01, 0x02, 0x03, 0x04, 0x05, 0x06, 0x07 });
        initialAckGenerator.packetReceived(new MockPacket(0, 20, EncryptionLevel.Initial));

        // When
        sendRequestQueue.addAckRequest(0);    // This means the caller wants to send an _explicit_ ack.

        // Then
        InitialPacket packet = (InitialPacket) initialPacketAssembler.assemble(12000, 1232, new byte[0], new byte[0]).get().getPacket();
        assertThat(packet.getFrames())
                .hasOnlyElementsOfTypes(AckFrame.class, Padding.class);
        assertThat(packet.getToken()).hasSize(8);
        assertThat(packet.generatePacketBytes(0L, keys).length)
                .isLessThanOrEqualTo(MAX_PACKET_SIZE);
    }

    @Test
    void whenNothingToSendDelayedAckIsSendAfterDelay() throws Exception {
        // Given
        int ackDelay = 10;

        // When
        oneRttAckGenerator.packetReceived(new MockPacket(0, 20, EncryptionLevel.App));
        sendRequestQueue.addAckRequest(ackDelay);

        // Then
        Optional<SendItem> firstCheck = oneRttPacketAssembler.assemble(12000, 1232, null, new byte[]{ (byte) 0xdc, 0x1d });

        // When
        clock.fastForward(ackDelay);

        // Then
        Optional<QuicPacket> packet = oneRttPacketAssembler.assemble(12000, 1232, null, new byte[]{ (byte) 0xdc, 0x1d }).map(e -> e.getPacket());
        assertThat(firstCheck).isEmpty();
        assertThat(packet.isPresent()).isTrue();
        assertThat(packet.get().getFrames()).allSatisfy(frame -> {
            assertThat(frame).isInstanceOf(AckFrame.class);
            assertThat(((AckFrame) frame).getAckDelay()).isGreaterThanOrEqualTo(ackDelay);
        });
    }

    @Test
    void whenSendingDataSentPacketWillIncludeAck() throws Exception {
        // Given
        oneRttAckGenerator.packetReceived(new MockPacket(0, 20, EncryptionLevel.App));
        oneRttAckGenerator.packetReceived(new MockPacket(3, 20, EncryptionLevel.App));
        oneRttAckGenerator.packetReceived(new MockPacket(8, 20, EncryptionLevel.App));

        // When
        sendRequestQueue.addRequest(maxSize -> new StreamFrame(0, new byte[32], true), 37, null);

        // Then
        QuicPacket packet = oneRttPacketAssembler.assemble(12000, 1232, null, new byte[0]).get().getPacket();
        assertThat(packet).isInstanceOf(ShortHeaderPacket.class);
        assertThat(packet.getFrames())
                .hasSize(2)
                .hasOnlyElementsOfTypes(StreamFrame.class, AckFrame.class)
                .anySatisfy(frame -> {
            assertThat(frame).isInstanceOf(AckFrame.class);
            assertThat(((AckFrame) frame).getLargestAcknowledged()).isEqualTo(8);
        });
    }

    @Test
    void whenSendingLargestPossibleFrameStillImplicitAckIsIncluded() throws Exception {
        // Given
        oneRttAckGenerator.packetReceived(new MockPacket(0, 20, EncryptionLevel.App));
        oneRttAckGenerator.packetReceived(new MockPacket(3, 20, EncryptionLevel.App));
        oneRttAckGenerator.packetReceived(new MockPacket(8, 20, EncryptionLevel.App));

        // When
        sendRequestQueue.addRequest(maxSize -> new StreamFrame(0, new byte[maxSize - (3 + 2)], true),    // Stream length will be > 63, so 2 bytes for length field
                (3 + 2) + 1, null);  // Send at least 1 byte of data

        // Then
        QuicPacket packet = oneRttPacketAssembler.assemble(12000, 1232, null, new byte[0]).get().getPacket();
        assertThat(packet.getFrames())
                .hasSize(2)
                .hasOnlyElementsOfTypes(StreamFrame.class, AckFrame.class);
        byte[] packetBytes = packet.generatePacketBytes(509L, keys);
        assertThat(packetBytes.length)
                .isLessThanOrEqualTo(MAX_PACKET_SIZE)
                .isGreaterThanOrEqualTo(MAX_PACKET_SIZE - 3);   // Packet length computation has allowance for 4 bytes packet number, so length can vary with 3 bytes
    }

    @Test
    void whenNoDataToSendButAnExplicitAckIsQueueAssembleWillCreateAckOnlyPacket() throws Exception {
        // Given
        oneRttAckGenerator.packetReceived(new MockPacket(0, 20, EncryptionLevel.App));

        // When
        sendRequestQueue.addAckRequest();

        // Then
        QuicPacket packet = oneRttPacketAssembler.assemble(12000, 1232, null, new byte[0]).get().getPacket();
        assertThat(packet).isNotNull();
        assertThat(packet.getFrames())
                .hasSize(1)
                .hasOnlyElementsOfType(AckFrame.class);
    }

    @Test
    void whenExplicitAckIsAssembledNextTimeItWillNot() throws Exception {
        // Given
        oneRttAckGenerator.packetReceived(new MockPacket(0, 20, EncryptionLevel.App));

        // When
        sendRequestQueue.addAckRequest();
        oneRttPacketAssembler.assemble(12000, 1232, null, new byte[0]);

        // Then
        Optional<SendItem> optionalSendItem = oneRttPacketAssembler.assemble(12000, 1232, null, new byte[0]);
        assertThat(optionalSendItem).isEmpty();
    }

    @Test
    void whenNoDataToSendAndNoExcplicitAckToSendAssembleWillNotGenerateAckOnlyPacket() throws Exception {
        // Given
        oneRttAckGenerator.packetReceived(new MockPacket(0, 20, EncryptionLevel.App));

        // When
        // Nothing, no explicit ack requested

        // Then
        Optional<SendItem> packet = oneRttPacketAssembler.assemble(12000, 1232, null, new byte[0]);
        assertThat(packet).isEmpty();
    }

    @Test
    void whenCwndReachedNoDataIsSent() {
        // When
        sendRequestQueue.addRequest(new MaxDataFrame(102_000), null);
        int currentCwndRemaining = 16;

        // Then
        Optional<SendItem> packet = oneRttPacketAssembler.assemble(currentCwndRemaining, 1232, null, new byte[0]);
        assertThat(packet).isEmpty();
    }

    @Test
    void whenAddingProbeAndRequestListIsEmptyThenPingFrameShouldBeSent() {
        // When
        sendRequestQueue.addProbeRequest();

        // Then
        QuicPacket packet = oneRttPacketAssembler.assemble(12000, 1232, null, new byte[0]).get().getPacket();
        assertThat(packet).isNotNull();
        assertThat(packet.getFrames())
                .hasSize(1)
                .hasOnlyElementsOfType(PingFrame.class);
    }

    @Test
    void whenCwndReachedSendingProbeLeadsToSinglePing() {
        // When
        int currentCwndRemaining = 16;
        sendRequestQueue.addRequest(new MaxDataFrame(102_000), null);
        sendRequestQueue.addProbeRequest();

        // Then
        QuicPacket packet = oneRttPacketAssembler.assemble(currentCwndRemaining, 1232, null, new byte[0]).get().getPacket();
        assertThat(packet).isNotNull();
        assertThat(packet.getFrames())
                .hasSize(1)
                .hasOnlyElementsOfType(PingFrame.class);

        // And
        Optional<SendItem> another = oneRttPacketAssembler.assemble(currentCwndRemaining, 1232, null, new byte[0]);
        assertThat(another).isEmpty();
    }

    @Test
    void whenAddingProbeToNonEmptySendQueueAndCwndIsLargeEnoughTheNextPacketIsSent() {
        // When
        sendRequestQueue.addRequest(new MaxDataFrame(102_000), null);
        sendRequestQueue.addProbeRequest();

        // Then
        QuicPacket packet = oneRttPacketAssembler.assemble(60, 1232, null, new byte[0]).get().getPacket();
        assertThat(packet).isNotNull();
        assertThat(packet.getFrames())
                .hasSize(1)
                .hasOnlyElementsOfType(MaxDataFrame.class);
    }

    @Test
    void whenProbeContainsDataThisIsSendInsteadOfQueuedFrames() {
        // When
        sendRequestQueue.addRequest(new MaxDataFrame(102_000), null);
        sendRequestQueue.addProbeRequest(List.of(new CryptoFrame(Version.getDefault(), 0, new byte[100])));

        // Then
        QuicPacket packet = oneRttPacketAssembler.assemble(1200, 1232, null, new byte[0]).get().getPacket();
        assertThat(packet).isNotNull();
        assertThat(packet.getFrames())
                .hasSize(1)
                .hasOnlyElementsOfType(CryptoFrame.class);
    }

    @Test
    void testFrameCallbacksAreCalledByPacketLostCallback() {
        // Given
        Consumer<QuicFrame> callback1 = mock(Consumer.class);
        sendRequestQueue.addRequest(new MaxDataFrame(102_000), callback1);
        Consumer<QuicFrame> callback2 = mock(Consumer.class);
        sendRequestQueue.addRequest(new StreamFrame(1, new byte[924], true), callback2);

        // When
        SendItem sendItem = oneRttPacketAssembler.assemble(1200, 1232, null, new byte[0]).get();
        sendItem.getPacketLostCallback().accept(sendItem.getPacket());

        // Then
        verify(callback1).accept(argThat(frame -> frame instanceof MaxDataFrame));
        verify(callback2).accept(argThat(frame -> frame instanceof StreamFrame));
    }

    @Test
    void testInPresenceOfAckFrameAllFrameCallbacksAreCalledByPacketLostCallback() {
        // Given
        Consumer<QuicFrame> callback1 = mock(Consumer.class);
        sendRequestQueue.addRequest(new MaxDataFrame(102_000), callback1);
        Consumer<QuicFrame> callback2 = mock(Consumer.class);
        sendRequestQueue.addRequest(new StreamFrame(1, new byte[924], true), callback2);
        oneRttAckGenerator.packetReceived(new MockPacket(0, 20, EncryptionLevel.App));
        sendRequestQueue.addAckRequest(0);

        // When
        SendItem sendItem = oneRttPacketAssembler.assemble(1200, 1232, null, new byte[0]).get();
        sendItem.getPacketLostCallback().accept(sendItem.getPacket());

        // Then
        assertThat(sendItem.getPacket().getFrames()).hasAtLeastOneElementOfType(AckFrame.class);
        verify(callback1).accept(argThat(frame -> frame instanceof MaxDataFrame));
        verify(callback2).accept(argThat(frame -> frame instanceof StreamFrame));
    }

    @Test
    void createdPacketHasPacketNumberSet() {
        // Given
        sendRequestQueue.addRequest(new MaxStreamDataFrame(0, 0x01000000000000l), null);

        // When
        QuicPacket packet = oneRttPacketAssembler.assemble(1200, 1232, new byte[0], new byte[0]).get().getPacket();

        // Then
        assertThat(packet.getPacketNumber()).isNotNull();
        assertThat(packet.getPacketNumber()).isEqualTo(0);
    }

    @Test
    void consecutivePacketsHaveIncreasingPacketNumber() {
        // Given
        sendRequestQueue.addRequest(new StreamFrame(0, new byte[1160], false), f -> {});
        sendRequestQueue.addRequest(new StreamFrame(0, new byte[1160], false), f -> {});
        sendRequestQueue.addRequest(new StreamFrame(0, new byte[1160], false), f -> {});

        // When
        QuicPacket packet1 = oneRttPacketAssembler.assemble(1200, 1232, new byte[0], new byte[0]).get().getPacket();
        QuicPacket packet2 = oneRttPacketAssembler.assemble(1200, 1232, new byte[0], new byte[0]).get().getPacket();
        QuicPacket packet3 = oneRttPacketAssembler.assemble(1200, 1232, new byte[0], new byte[0]).get().getPacket();

        // Then
        assertThat(packet2.getPacketNumber()).isGreaterThan(packet1.getPacketNumber());
        assertThat(packet3.getPacketNumber()).isGreaterThan(packet2.getPacketNumber());
    }

    @Test
    void whenAckIsSendThenAckSendRequestIsCleared() {
        // Given
        oneRttAckGenerator.packetReceived(new MockPacket(0, 20, EncryptionLevel.App));
        sendRequestQueue.addAckRequest(0);

        // When
        SendItem firstSendItem = oneRttPacketAssembler.assemble(1200, 1232, null, new byte[0]).get();

        // Then
        Optional<SendItem> secondSendItem = oneRttPacketAssembler.assemble(1200, 1232, null, new byte[0]);
        assertThat(secondSendItem).isEmpty();

        assertThat(firstSendItem.getPacket().getFrames())
                .hasSize(1)
                .hasOnlyElementsOfType(AckFrame.class);
    }

    @Test
    void whenAckWasRequestedButIsNotNecessaryAnymoreDoNotSendIt() {
        // Given
        oneRttAckGenerator.packetReceived(new MockPacket(0, 20, EncryptionLevel.App));
        sendRequestQueue.addRequest(new StreamFrame(0, new byte[160], false), f -> {});

        // Simulate race condition where ack is picked up by a "normal" send
        SendItem firstSendItem = oneRttPacketAssembler.assemble(1200, 1232, null, new byte[0]).get();
        // Before the ack request was actually queued.
        sendRequestQueue.addAckRequest(0);

        // Then
        Optional<SendItem> secondSendItem = oneRttPacketAssembler.assemble(1200, 1232, null, new byte[0]);
        assertThat(secondSendItem).isEmpty();

        assertThat(firstSendItem.getPacket().getFrames())
                .hasSize(2)
                .hasAtLeastOneElementOfType(AckFrame.class);
    }

    @Test
    void whenExplicitAckDoesNotFitInPacketDontSendIt() {
        // This can happen when coalescing packets into one datagram and the space left is not enough

        // Given
        oneRttAckGenerator.packetReceived(new MockPacket(0, 20, EncryptionLevel.App));
        sendRequestQueue.addAckRequest();

        // When
        Optional<SendItem> optionalSendItem = oneRttPacketAssembler.assemble(1200, 20, null, new byte[0]);

        // Then
        assertThat(optionalSendItem).isEmpty();
        assertThat(oneRttAckGenerator.hasNewAckToSend()).isTrue();
    }

    @Test
    void explicitAckIsSentEvenIfCWndIsZero() {
        // Given
        oneRttAckGenerator.packetReceived(new MockPacket(0, 20, EncryptionLevel.App));
        sendRequestQueue.addAckRequest();

        // When
        Optional<SendItem> optionalSendItem = oneRttPacketAssembler.assemble(0, 25, null, new byte[0]);

        // Then
        assertThat(optionalSendItem).isPresent();
        assertThat(optionalSendItem.get().getPacket().getFrames()).hasOnlyElementsOfType(AckFrame.class);
    }

    @Test
    void whenExplicitAckDoesNotFitInPacketItIsSendWithNextPacket() {
        // This can happen when coalescing packets into one datagram and the space left is not enough

        // Given
        oneRttAckGenerator.packetReceived(new MockPacket(0, 20, EncryptionLevel.App));
        sendRequestQueue.addAckRequest();
        oneRttPacketAssembler.assemble(1200, 20, null, new byte[0]);

        // When
        Optional<SendItem> optionalSendItem = oneRttPacketAssembler.assemble(1200, 200, null, new byte[0]);

        // Then
        assertThat(optionalSendItem).isPresent();
        assertThat(optionalSendItem.get().getPacket().getFrames()).hasOnlyElementsOfType(AckFrame.class);
    }

    @Test
    void whenAckDoesNotFitInPacketItShouldNotBeAdded() {
        // Given
        oneRttAckGenerator.packetReceived(new MockPacket(0, 20, EncryptionLevel.App));
        sendRequestQueue.addRequest(maxSize -> new StreamFrame(0, new byte[32], true), 37, null);

        // When
        Optional<SendItem> optionalSendItem = oneRttPacketAssembler.assemble(4, 1200, null, new byte[0]);

        // Then
        assertThat(optionalSendItem).isEmpty();
    }

    @Test
    void whenAckDoesNotFitWithOtherFrameOnlyFrameShouldBeAdded() {
        // Given
        oneRttAckGenerator.packetReceived(new MockPacket(0, 20, EncryptionLevel.App));
        sendRequestQueue.addRequest(new PingFrame(), f -> {});

        // When
        Optional<SendItem> optionalSendItem = oneRttPacketAssembler.assemble(18 + 4, 1200, null, new byte[0]);

        // Then
        assertThat(optionalSendItem).isPresent();
        assertThat(optionalSendItem.get().getPacket().getFrames()).hasOnlyElementsOfType(PingFrame.class);
    }

    @Test
    void whenSupplierReturnsNothingAssembleDoesNotReturnFrames() {
        // Given
        sendRequestQueue.addRequest(size -> null, 20, f -> {});

        // When
        Optional<SendItem> optionalSendItem = oneRttPacketAssembler.assemble(6000, 1200, null, new byte[0]);

        // Then
        assertThat(optionalSendItem).isEmpty();
    }

    @Test
    void whenSupplierReturnsNothingNextInQueueIsUseds() {
        // Given
        sendRequestQueue.addRequest(size -> null, 20, f -> {});
        sendRequestQueue.addRequest(new PingFrame(), f -> {});

        // When
        Optional<SendItem> optionalSendItem = oneRttPacketAssembler.assemble(6000, 1200, null, new byte[0]);

        // Then
        assertThat(optionalSendItem).isPresent();
        assertThat(optionalSendItem.get().getPacket().getFrames()).hasOnlyElementsOfType(PingFrame.class);
    }

    @Test
    void whenSupplierReturnsNothingButThereIsAckToSendAssembleReturnsPacket() {
        // Given
        oneRttAckGenerator.packetReceived(new MockPacket(0, 20, EncryptionLevel.App));
        sendRequestQueue.addRequest(size -> null, 20, f -> {});
        sendRequestQueue.addAckRequest();

        // When
        Optional<SendItem> optionalSendItem = oneRttPacketAssembler.assemble(6000, 1200, null, new byte[0]);

        // Then
        assertThat(optionalSendItem).isPresent();
        assertThat(optionalSendItem.get().getPacket().getFrames()).hasOnlyElementsOfType(AckFrame.class);
    }

    @Test
    void whenSupplierReturnsNothingButThereIsOptionalAckToSendAssembleReturnsNothing() {
        // Given
        oneRttAckGenerator.packetReceived(new MockPacket(0, 20, EncryptionLevel.App));
        sendRequestQueue.addRequest(size -> null, 20, f -> {});

        // When
        Optional<SendItem> optionalSendItem = oneRttPacketAssembler.assemble(6000, 1200, null, new byte[0]);

        // Then
        assertThat(optionalSendItem).isEmpty();
    }

    @Test
    void whenExplicitAckIsSentImplicitlySendRequestQueueDoesNotContainAckRequestAnymore() throws Exception {
        // Given
        // ... there is a delayed ack pending
        int ackDelay = 20;
        oneRttAckGenerator.packetReceived(new MockPacket(0, 20, EncryptionLevel.App));
        sendRequestQueue.addAckRequest(ackDelay);  // As test is using mock sender, this call must be done explicitly in the test

        // When
        // ... it is send together with a ack-eliciting packet
        sendRequestQueue.addRequest(new PingFrame(), Sender.NO_RETRANSMIT);
        Optional<SendItem> firstPacket = oneRttPacketAssembler.assemble(6000, 1200, null, new byte[0]);

        assertThat(firstPacket).isPresent();
        assertThat(firstPacket.get().getPacket().getFrames()).hasAtLeastOneElementOfType(AckFrame.class);

        // Then
        // ... (even) after delay time
        clock.fastForward(ackDelay);
        // ... no ack is sent.
        Optional<SendItem> secondPacket = oneRttPacketAssembler.assemble(6000, 1200, null, new byte[0]);
        assertThat(secondPacket).isEmpty();
    }

    @Test
    void whenAckDoesNotFitInPacketItStaysQueued() throws Exception {
        // Given
        oneRttAckGenerator.packetReceived(new MockPacket(0, 20, EncryptionLevel.App));
        sendRequestQueue.addAckRequest();  // As test is using mock sender, this call must be done explicitly in the test

        // When
        oneRttPacketAssembler.assemble(6000, 2, null, new byte[0]);

        // Then
        assertThat(sendRequestQueue.mustSendAck()).isTrue();
    }

    @Test
    void sizeOfAssembledPacketShouldNotBeGreaterThanMaxRequested() throws Exception {
        // Given
        sendRequestQueue.addRequest(maxSize -> new StreamFrame(0, new byte[maxSize - (3 + 2)], true),    // Stream length will be > 63, so 2 bytes for length field
                (3 + 2) + 1,  // Send at least 1 byte of data
                null);

        // When
        int maxSize = 1229;
        Optional<SendItem> item = handshakePacketAssembler.assemble(6000, maxSize, new byte[0], new byte[0]);

        // Then
        QuicPacket packet = item.get().getPacket();
        assertThat(packet.generatePacketBytes(0L, createKeys()).length).isLessThanOrEqualTo(maxSize);
    }

    @Test
    void whenPacketDoesNotFitInPacketSizeAssembleShouldNotReturnPacket() throws Exception {
        sendRequestQueue.addRequest(new CryptoFrame(Version.getDefault(), 0, new byte[1000]), f -> {});
        Optional<SendItem> item = oneRttPacketAssembler.assemble(6000, 500, null, new byte[0]);
        assertThat(item).isNotPresent();
    }

    @Test
    void evenSmallestProbePacketMustObeyMaxPacketSizeLimit() throws Exception {
        sendRequestQueue.addProbeRequest(List.of(new CryptoFrame(Version.getDefault(), new byte[90])));

        int maxAvailablePacketSize = 10;
        Optional<SendItem> item = oneRttPacketAssembler.assemble(6000, maxAvailablePacketSize, new byte[0], new byte[0]);
        assertThat(item).isNotPresent();
    }
}<|MERGE_RESOLUTION|>--- conflicted
+++ resolved
@@ -54,26 +54,15 @@
     
     @BeforeEach
     void initObjectUnderTest() {
-<<<<<<< HEAD
         clock = new TestClock();
         sendRequestQueue = new SendRequestQueue(clock, null);
-=======
         VersionHolder version = new VersionHolder(Version.getDefault());
-        sendRequestQueue = new SendRequestQueue(null);
->>>>>>> ee1d64b6
         initialAckGenerator = new AckGenerator(PnSpace.Initial, mock(Sender.class));
         initialPacketAssembler = new InitialPacketAssembler(version, sendRequestQueue, initialAckGenerator);
         handshakeAckGenerator = new AckGenerator(PnSpace.Handshake, mock(Sender.class));
-<<<<<<< HEAD
-        handshakePacketAssembler = new PacketAssembler(Version.getDefault(), EncryptionLevel.Handshake, sendRequestQueue, handshakeAckGenerator);
+        handshakePacketAssembler = new PacketAssembler(version, EncryptionLevel.Handshake, sendRequestQueue, handshakeAckGenerator);
         oneRttAckGenerator = new AckGenerator(clock, PnSpace.App, mock(Sender.class));
-        oneRttPacketAssembler = new PacketAssembler(Version.getDefault(), EncryptionLevel.App, sendRequestQueue, oneRttAckGenerator);
-=======
-        handshakePacketAssembler = new PacketAssembler(version, EncryptionLevel.Handshake, sendRequestQueue, handshakeAckGenerator);
-        oneRttAckGenerator = new AckGenerator(PnSpace.App, mock(Sender.class));
         oneRttPacketAssembler = new PacketAssembler(version, EncryptionLevel.App, sendRequestQueue, oneRttAckGenerator);
-
->>>>>>> ee1d64b6
     }
 
     @Test
