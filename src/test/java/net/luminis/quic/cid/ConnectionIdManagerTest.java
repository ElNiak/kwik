--- conflicted
+++ resolved
@@ -18,12 +18,7 @@
  */
 package net.luminis.quic.cid;
 
-<<<<<<< HEAD
-import net.luminis.quic.TestUtils;
-import net.luminis.quic.Version;
-=======
 import net.luminis.quic.core.Version;
->>>>>>> 4a278cc5
 import net.luminis.quic.frame.NewConnectionIdFrame;
 import net.luminis.quic.frame.QuicFrame;
 import net.luminis.quic.frame.RetireConnectionIdFrame;
@@ -42,8 +37,8 @@
 import java.util.function.Consumer;
 import java.util.stream.Collectors;
 
-import static net.luminis.quic.TestUtils.*;
 import static net.luminis.quic.cid.ConnectionIdManager.MAX_CIDS_PER_CONNECTION;
+import static net.luminis.quic.core.TestUtils.getArbitraryLocalAddress;
 import static org.assertj.core.api.Assertions.assertThat;
 import static org.mockito.ArgumentMatchers.any;
 import static org.mockito.ArgumentMatchers.argThat;
@@ -205,11 +200,11 @@
     @Test
     void checkActiveCid() {
         // Given
-        byte[] originalCid = connectionIdManager.getActiveConnectionIds().get(0);
+        byte[] originalCid = serverConnectionIdManager.getActiveConnectionIds().get(0);
         byte[] cid = Arrays.copyOf(originalCid, originalCid.length);
 
         // When
-        boolean isActive = connectionIdManager.isActiveCid(cid);
+        boolean isActive = serverConnectionIdManager.isActiveCid(cid);
 
         // Then
         assertThat(isActive).isTrue();
