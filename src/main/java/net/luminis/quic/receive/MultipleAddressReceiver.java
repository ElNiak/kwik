--- conflicted
+++ resolved
@@ -21,15 +21,9 @@
 import net.luminis.quic.log.Logger;
 
 import java.io.IOException;
-import java.net.DatagramPacket;
 import java.net.DatagramSocket;
-import java.net.SocketTimeoutException;
-import java.time.Instant;
 import java.util.List;
-import java.util.concurrent.BlockingQueue;
 import java.util.concurrent.CopyOnWriteArrayList;
-import java.util.concurrent.LinkedBlockingQueue;
-import java.util.concurrent.TimeUnit;
 import java.util.function.Consumer;
 
 /**
@@ -83,47 +77,8 @@
         }
     }
 
-<<<<<<< HEAD
     @Override
     protected boolean isFatal(IOException ioException) {
         return !isClosing && threads.contains(Thread.currentThread());
-=======
-    private void runSocketReceiveLoop(DatagramSocket socket) {
-        log.debug("Start listen loop on port " + socket.getLocalPort());
-        int counter = 0;
-
-        try {
-            while (! isClosing) {
-                byte[] receiveBuffer = new byte[MAX_DATAGRAM_SIZE];
-                DatagramPacket receivedPacket = new DatagramPacket(receiveBuffer, receiveBuffer.length);
-                try {
-                    socket.receive(receivedPacket);
-
-                    Instant timeReceived = Instant.now();
-                    RawPacket rawPacket = new RawPacket(receivedPacket, timeReceived, counter++);
-                    receivedPacketsQueue.add(rawPacket);
-                }
-                catch (SocketTimeoutException timeout) {
-                    // Impossible, as no socket timeout set
-                }
-            }
-
-            log.debug("Terminating receive loop");
-        }
-        catch (IOException e) {
-            if (! isClosing && threads.contains(Thread.currentThread())) {
-                // This is probably fatal
-                log.error("IOException while receiving datagrams", e);
-                abortCallback.accept(e);
-            }
-            else {
-                log.debug("closing receiver");
-            }
-        }
-        catch (Throwable fatal) {
-            log.error("IOException while receiving datagrams", fatal);
-            abortCallback.accept(fatal);
-        }
->>>>>>> 38280b31
     }
 }