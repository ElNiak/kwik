--- conflicted
+++ resolved
@@ -60,13 +60,10 @@
         cmdLineOptions.addOption("H", "http09", true, "send HTTP 0.9 request, arg is path, e.g. '/index.html'");
         cmdLineOptions.addOption("S", "storeTickets", true, "basename of file to store new session tickets");
         cmdLineOptions.addOption("T", "relativeTime", false, "log with time (in seconds) since first packet");
-<<<<<<< HEAD
         cmdLineOptions.addOption("Z", "use0RTT", false, "use 0-RTT if possible (requires -H)");
-=======
         cmdLineOptions.addOption(null, "secrets", true, "write secrets to file (Wireshark format)");
         cmdLineOptions.addOption("v", "version", false, "show Kwik version");
         cmdLineOptions.addOption(null, "initialRtt", true, "custom initial RTT value (default is 500)");
->>>>>>> 7ed871f7
 
         CommandLineParser parser = new DefaultParser();
         CommandLine cmd = parser.parse(cmdLineOptions, rawArgs);
@@ -277,10 +274,7 @@
             }
         }
 
-<<<<<<< HEAD
         QuicSessionTicket sessionTicket = null;
-=======
->>>>>>> 7ed871f7
         if (cmd.hasOption("R")) {
             String sessionTicketFile = null;
             sessionTicketFile = cmd.getOptionValue("R");
@@ -295,12 +289,8 @@
             byte[] ticketData = new byte[0];
             try {
                 ticketData = Files.readAllBytes(Paths.get(sessionTicketFile));
-<<<<<<< HEAD
                 sessionTicket = QuicSessionTicket.deserialize(ticketData);
-=======
-                NewSessionTicket sessionTicket = NewSessionTicket.deserialize(ticketData);
                 builder.sessionTicket(sessionTicket);
->>>>>>> 7ed871f7
             } catch (IOException e) {
                 System.err.println("Error while reading session ticket file.");
             }
@@ -329,22 +319,17 @@
                 new InteractiveShell(builder, alpn).start();
             }
             else {
-<<<<<<< HEAD
-                QuicConnection quicConnection = new QuicConnection(host, port, sessionTicket, quicVersion, logger);
                 QuicStream httpStream = null;
+                QuicConnection quicConnection = builder.build();
                 if (useZeroRtt && http09Request != null) {
-                    httpStream = quicConnection.connect(connectionTimeout * 1000, http09Request.getBytes());
+                    httpStream = quicConnection.connect(connectionTimeout * 1000, "hq-27", null, http09Request.getBytes());
                 }
                 else {
-                    quicConnection.connect(connectionTimeout * 1000);
-=======
-                QuicConnection quicConnection = builder.build();
-                if (alpn == null) {
-                    quicConnection.connect(connectionTimeout * 1000);
-                }
-                else {
-                    quicConnection.connect(connectionTimeout * 1000, alpn, null);
->>>>>>> 7ed871f7
+                    if (alpn == null) {
+                        quicConnection.connect(connectionTimeout * 1000);
+                    } else {
+                        quicConnection.connect(connectionTimeout * 1000, alpn, null, null);
+                    }
                 }
 
                 if (keepAliveTime > 0) {
