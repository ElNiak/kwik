/*
 * Copyright © 2019, 2020 Peter Doornbosch
 *
 * This file is part of Kwik, a QUIC client Java library
 *
 * Kwik is free software: you can redistribute it and/or modify it under
 * the terms of the GNU Lesser General Public License as published by the
 * Free Software Foundation, either version 3 of the License, or (at your option)
 * any later version.
 *
 * Kwik is distributed in the hope that it will be useful, but
 * WITHOUT ANY WARRANTY; without even the implied warranty of MERCHANTABILITY or
 * FITNESS FOR A PARTICULAR PURPOSE. See the GNU Lesser General Public License for
 * more details.
 *
 * You should have received a copy of the GNU Lesser General Public License
 * along with this program. If not, see <http://www.gnu.org/licenses/>.
 */
package net.luminis.quic.packet;

import net.luminis.quic.*;
import net.luminis.quic.crypto.Keys;
import net.luminis.quic.frame.*;
import net.luminis.quic.log.Logger;

import java.nio.ByteBuffer;
import java.time.Instant;
import java.util.ArrayList;
import java.util.List;

abstract public class QuicPacket {

    protected static final int MAX_PACKET_SIZE = 1500;

    protected Version quicVersion;
    protected long packetNumber = -1;
    protected List<QuicFrame> frames = new ArrayList<>();
    protected int packetSize = -1;
    protected byte[] destinationConnectionId;

    public QuicPacket() {
        frames = new ArrayList<>();
    }

    static byte[] encodePacketNumber(long packetNumber) {
        if (packetNumber <= 0xff) {
            return new byte[] { (byte) packetNumber };
        }
        else if (packetNumber <= 0xffff) {
            return new byte[] { (byte) (packetNumber >> 8), (byte) (packetNumber & 0x00ff) };
        }
        else if (packetNumber <= 0xffffff) {
            return new byte[] { (byte) (packetNumber >> 16), (byte) (packetNumber >> 8), (byte) (packetNumber & 0x00ff) };
        }
        else if (packetNumber <= 0xffffffffL) {
            return new byte[] { (byte) (packetNumber >> 24), (byte) (packetNumber >> 16), (byte) (packetNumber >> 8), (byte) (packetNumber & 0x00ff) };
        }
        else {
            throw new NotYetImplementedException("cannot encode pn > 4 bytes");
        }
    }

    /**
     * Updates the given flags byte to encode the packet number length that is used for encoding the given packet number.
     * @param flags
     * @param packetNumber
     * @return
     */
    static byte encodePacketNumberLength(byte flags, long packetNumber) {
        if (packetNumber <= 0xff) {
            return flags;
        }
        else if (packetNumber <= 0xffff) {
            return (byte) (flags | 0x01);
        }
        else if (packetNumber <= 0xffffff) {
            return (byte) (flags | 0x02);
        }
        else if (packetNumber <= 0xffffffffL) {
            return (byte) (flags | 0x03);
        }
        else {
            throw new NotYetImplementedException("cannot encode pn > 4 bytes");
        }
    }

    void parsePacketNumberAndPayload(ByteBuffer buffer, byte flags, int remainingLength, Keys serverSecrets, long largestPacketNumber, Logger log) throws DecryptionException, InvalidPacketException {
        if (buffer.remaining() < remainingLength) {
            throw new InvalidPacketException();
        }

        // https://tools.ietf.org/html/draft-ietf-quic-tls-17#section-5.3
        // "When removing packet protection, an endpoint
        //   first removes the header protection."

        int currentPosition = buffer.position();
        // https://tools.ietf.org/html/draft-ietf-quic-tls-17#section-5.4.2:
        // "The same number of bytes are always sampled, but an allowance needs
        //   to be made for the endpoint removing protection, which will not know
        //   the length of the Packet Number field.  In sampling the packet
        //   ciphertext, the Packet Number field is assumed to be 4 bytes long
        //   (its maximum possible encoded length)."
        if (buffer.remaining() < 4) {
            throw new InvalidPacketException();
        }
        buffer.position(currentPosition + 4);
        // https://tools.ietf.org/html/draft-ietf-quic-tls-17#section-5.4.2:
        // "This algorithm samples 16 bytes from the packet ciphertext."
        if (buffer.remaining() < 16) {
            throw new InvalidPacketException();
        }
        byte[] sample = new byte[16];
        buffer.get(sample);
        // https://tools.ietf.org/html/draft-ietf-quic-tls-17#section-5.4.1:
        // "Header protection is applied after packet protection is applied (see
        //   Section 5.3).  The ciphertext of the packet is sampled and used as
        //   input to an encryption algorithm."
        byte[] mask = createHeaderProtectionMask(sample, serverSecrets);
        // https://tools.ietf.org/html/draft-ietf-quic-tls-17#section-5.4.1
        // "The output of this algorithm is a 5 byte mask which is applied to the
        //   protected header fields using exclusive OR.  The least significant
        //   bits of the first byte of the packet are masked by the least
        //   significant bits of the first mask byte"
        byte decryptedFlags;
        if ((flags & 0x80) == 0x80) {
            // Long header: 4 bits masked
            decryptedFlags = (byte) (flags ^ mask[0] & 0x0f);
        }
        else {
            // Short header: 5 bits masked
            decryptedFlags = (byte) (flags ^ mask[0] & 0x1f);
        }
        setUnprotectedHeader(decryptedFlags);
        buffer.position(currentPosition);

        // https://tools.ietf.org/html/draft-ietf-quic-tls-17#section-5.4.1:
        // "pn_length = (packet[0] & 0x03) + 1"
        int protectedPackageNumberLength = (decryptedFlags & 0x03) + 1;
        byte[] protectedPackageNumber = new byte[protectedPackageNumberLength];
        buffer.get(protectedPackageNumber);

        byte[] unprotectedPacketNumber = new byte[protectedPackageNumberLength];
        for (int i = 0; i < protectedPackageNumberLength; i++) {
            // https://tools.ietf.org/html/draft-ietf-quic-tls-17#section-5.4.1:
            // " ...and the packet number is
            //   masked with the remaining bytes.  Any unused bytes of mask that might
            //   result from a shorter packet number encoding are unused."
            unprotectedPacketNumber[i] = (byte) (protectedPackageNumber[i] ^ mask[1+i]);
        }
        packetNumber = bytesToInt(unprotectedPacketNumber);
        packetNumber = decodePacketNumber(packetNumber, largestPacketNumber, protectedPackageNumberLength * 8);
        log.decrypted("Unprotected packet number: " + packetNumber);

        currentPosition = buffer.position();
        // https://tools.ietf.org/html/draft-ietf-quic-tls-17#section-5.3
        // "The associated data, A, for the AEAD is the contents of the QUIC
        //   header, starting from the flags byte in either the short or long
        //   header, up to and including the unprotected packet number."
        byte[] frameHeader = new byte[buffer.position()];
        buffer.position(0);
        buffer.get(frameHeader);
        frameHeader[0] = decryptedFlags;
        buffer.position(currentPosition);

        // Copy unprotected (decrypted) packet number in frame header, before decrypting payload.
        System.arraycopy(unprotectedPacketNumber, 0, frameHeader, frameHeader.length - (protectedPackageNumberLength), protectedPackageNumberLength);
        log.encrypted("Frame header", frameHeader);

        // "The input plaintext, P, for the AEAD is the payload of the QUIC
        //   packet, as described in [QUIC-TRANSPORT]."
        // "The output ciphertext, C, of the AEAD is transmitted in place of P."
        int encryptedPayloadLength = remainingLength - protectedPackageNumberLength;
        if (encryptedPayloadLength < 1) {
            throw new InvalidPacketException();
        }
        byte[] payload = new byte[encryptedPayloadLength];
        buffer.get(payload, 0, encryptedPayloadLength);
        log.encrypted("Encrypted payload", payload);

        byte[] frameBytes = decryptPayload(payload, frameHeader, packetNumber, serverSecrets);
        log.decrypted("Decrypted payload", frameBytes);

        frames = new ArrayList<>();
        try {
            parseFrames(frameBytes, log);
        } catch (InvalidIntegerEncodingException e) {
            throw new InvalidPacketException();
        }
    }

    protected void setUnprotectedHeader(byte decryptedFlags) {}

    byte[] createHeaderProtectionMask(byte[] sample, Keys secrets) {
        return createHeaderProtectionMask(sample, 4, secrets);
    }

    byte[] createHeaderProtectionMask(byte[] ciphertext, int encodedPacketNumberLength, Keys secrets) {
        // https://tools.ietf.org/html/draft-ietf-quic-tls-17#section-5.4
        // "The same number of bytes are always sampled, but an allowance needs
        //   to be made for the endpoint removing protection, which will not know
        //   the length of the Packet Number field.  In sampling the packet
        //   ciphertext, the Packet Number field is assumed to be 4 bytes long
        //   (its maximum possible encoded length)."
        int sampleOffset = 4 - encodedPacketNumberLength;
        byte[] sample = new byte[16];
        System.arraycopy(ciphertext, sampleOffset, sample, 0, 16);

        return secrets.createHeaderProtectionMask(sample);
    }

    byte[] encryptPayload(byte[] message, byte[] associatedData, long packetNumber, Keys secrets) {

        // From https://tools.ietf.org/html/draft-ietf-quic-tls-16#section-5.3:
        // "The nonce, N, is formed by combining the packet
        //   protection IV with the packet number.  The 64 bits of the
        //   reconstructed QUIC packet number in network byte order are left-
        //   padded with zeros to the size of the IV.  The exclusive OR of the
        //   padded packet number and the IV forms the AEAD nonce"
        byte[] writeIV = secrets.getWriteIV();
        ByteBuffer nonceInput = ByteBuffer.allocate(writeIV.length);
        for (int i = 0; i < nonceInput.capacity() - 8; i++)
            nonceInput.put((byte) 0x00);
        nonceInput.putLong(packetNumber);

        byte[] nonce = new byte[12];
        int i = 0;
        for (byte b : nonceInput.array())
            nonce[i] = (byte) (b ^ writeIV[i++]);

<<<<<<< HEAD
        Cipher aeadCipher = secrets.getWriteCipher();
        SecretKeySpec secretKey = secrets.getWriteKeySpec();
        try {
            GCMParameterSpec parameterSpec = new GCMParameterSpec(128, nonce);   // https://tools.ietf.org/html/rfc5116#section-5.3: "the tag length t is 16"
            aeadCipher.init(Cipher.ENCRYPT_MODE, secretKey, parameterSpec);
            aeadCipher.updateAAD(associatedData);
            byte[] cipherText = aeadCipher.doFinal(message);
            return cipherText;
        } catch (InvalidKeyException | InvalidAlgorithmParameterException | IllegalBlockSizeException | BadPaddingException e) {
            // Programming error
            throw new RuntimeException(e);
        }
=======
        return secrets.aeadEncrypt(associatedData, message, nonce);
>>>>>>> edfa22b0
    }

    byte[] decryptPayload(byte[] message, byte[] associatedData, long packetNumber, Keys secrets) throws DecryptionException {
        ByteBuffer nonceInput = ByteBuffer.allocate(12);
        nonceInput.putInt(0);
        nonceInput.putLong(packetNumber);

        byte[] writeIV = secrets.getWriteIV();
        byte[] nonce = new byte[12];
        int i = 0;
        for (byte b : nonceInput.array())
            nonce[i] = (byte) (b ^ writeIV[i++]);

        return secrets.aeadDecrypt(associatedData, message, nonce);
    }

    static long decodePacketNumber(long truncatedPacketNumber, long largestPacketNumber, int bits) {
        long expectedPacketNumber = largestPacketNumber + 1;
        long pnWindow = 1L << bits;
        long pnHalfWindow = pnWindow / 2;
        long pnMask = ~ (pnWindow - 1);

        long candidatePn = (expectedPacketNumber & pnMask) | truncatedPacketNumber;
        if (candidatePn <= expectedPacketNumber - pnHalfWindow && candidatePn < (1 << 62) - pnWindow) {
            return candidatePn + pnWindow;
        }
        if (candidatePn > expectedPacketNumber + pnHalfWindow && candidatePn >= pnWindow) {
            return candidatePn - pnWindow;
        }

        return candidatePn;
    }

    protected void parseFrames(byte[] frameBytes, Logger log) throws InvalidIntegerEncodingException {
        ByteBuffer buffer = ByteBuffer.wrap(frameBytes);

        while (buffer.remaining() > 0) {
            // https://tools.ietf.org/html/draft-ietf-quic-transport-16#section-12.4
            // "Each frame begins with a Frame Type, indicating its type, followed by additional type-dependent fields"
            buffer.mark();
            int frameType = buffer.get();
            buffer.reset();
            switch (frameType) {
                case 0x00:
                    frames.add(new Padding().parse(buffer, log));
                    break;
                case 0x01:
                    frames.add(new PingFrame(quicVersion).parse(buffer, log));
                    break;
                case 0x02:
                case 0x03:
                    frames.add(new AckFrame().parse(buffer, log));
                    break;
                case 0x04:
                    frames.add(new ResetStreamFrame().parse(buffer, log));
                    break;
                case 0x05:
                    frames.add(new StopSendingFrame(quicVersion).parse(buffer, log));
                    break;
                case 0x06:
                    frames.add(new CryptoFrame().parse(buffer, log));
                    break;
                case 0x07:
                    frames.add(new NewTokenFrame().parse(buffer, log));
                    break;
                case 0x10:
                    frames.add(new MaxDataFrame().parse(buffer, log));
                    break;
                case 0x011:
                    frames.add(new MaxStreamDataFrame().parse(buffer, log));
                    break;
                case 0x12:
                case 0x13:
                    frames.add(new MaxStreamsFrame().parse(buffer, log));
                    break;
                case 0x14:
                    frames.add(new DataBlockedFrame().parse(buffer, log));
                    break;
                case 0x15:
                    frames.add(new StreamDataBlockedFrame().parse(buffer, log));
                    break;
                case 0x16:
                case 0x17:
                    frames.add(new StreamsBlockedFrame().parse(buffer, log));
                    break;
                case 0x18:
                    frames.add(new NewConnectionIdFrame(quicVersion).parse(buffer, log));
                    break;
                case 0x19:
                    frames.add(new RetireConnectionIdFrame(quicVersion).parse(buffer, log));
                    break;
                case 0x1a:
                    frames.add(new PathChallengeFrame(quicVersion).parse(buffer, log));
                    break;
                case 0x1b:
                    frames.add(new PathResponseFrame(quicVersion).parse(buffer, log));
                    break;
                case 0x1c:
                case 0x1d:
                    frames.add(new ConnectionCloseFrame(quicVersion).parse(buffer, log));
                    break;
                case 0x1e:
                    frames.add(new HandshakeDoneFrame(quicVersion).parse(buffer, log));
                    break;
                default:
                    if ((frameType >= 0x08) && (frameType <= 0x0f)) {
                        frames.add(new StreamFrame().parse(buffer, log));
                    }
                    else {
                        // https://tools.ietf.org/html/draft-ietf-quic-transport-24#section-12.4
                        // "An endpoint MUST treat the receipt of a frame of unknown type as a connection error of type FRAME_ENCODING_ERROR."
                        throw new ProtocolError("connection error FRAME_ENCODING_ERROR");
                    }
            }
        }
    }

    public Long getPacketNumber() {
        if (packetNumber >= 0) {
            return packetNumber;
        }
        else {
            throw new IllegalStateException("PN is not yet known");
        }
    }

    // TODO: move to constructor once setting pn after packet creation is not used anymore
    public void setPacketNumber(long pn) {
        if (pn < 0) {
            throw new IllegalArgumentException();
        }
        packetNumber = pn;
    }

    protected void protectPacketNumberAndPayload(ByteBuffer packetBuffer, int packetNumberSize, ByteBuffer payload, int paddingSize, Keys clientSecrets) {
        int packetNumberPosition = packetBuffer.position() - packetNumberSize;

        // From https://tools.ietf.org/html/draft-ietf-quic-tls-16#section-5.3:
        // "The associated data, A, for the AEAD is the contents of the QUIC
        //   header, starting from the flags octet in either the short or long
        //   header, up to and including the unprotected packet number."
        int additionalDataSize = packetBuffer.position();
        byte[] additionalData = new byte[additionalDataSize];
        packetBuffer.flip();  // Prepare for reading from start
        packetBuffer.get(additionalData);  // Position is now where it was at start of this method.
        packetBuffer.limit(packetBuffer.capacity());  // Ensure we can continue writing

        byte[] paddedPayload = new byte[payload.limit() + paddingSize];
        payload.get(paddedPayload, 0, payload.limit());
        byte[] encryptedPayload = encryptPayload(paddedPayload, additionalData, packetNumber, clientSecrets);
        packetBuffer.put(encryptedPayload);

        byte[] protectedPacketNumber;
        byte[] encodedPacketNumber = encodePacketNumber(packetNumber);
        byte[] mask = createHeaderProtectionMask(encryptedPayload, encodedPacketNumber.length, clientSecrets);

        protectedPacketNumber = new byte[encodedPacketNumber.length];
        for (int i = 0; i < encodedPacketNumber.length; i++) {
            protectedPacketNumber[i] = (byte) (encodedPacketNumber[i] ^ mask[1+i]);
        }

        byte flags = packetBuffer.get(0);
        if ((flags & 0x80) == 0x80) {
            // Long header: 4 bits masked
            flags ^= mask[0] & 0x0f;
        }
        else {
            // Short header: 5 bits masked
            flags ^= mask[0] & 0x1f;
        }
        packetBuffer.put(0, flags);

        int currentPosition = packetBuffer.position();
        packetBuffer.position(packetNumberPosition);
        packetBuffer.put(protectedPacketNumber);
        packetBuffer.position(currentPosition);
    }

    static int bytesToInt(byte[] data) {
        int value = 0;
        for (int i = 0; i < data.length; i++) {
            value = (value << 8) | (data[i] & 0xff);

        }
        return value;
    }

    public void addFrame(QuicFrame frame) {
        frames.add(frame);
    }

    public void addFrames(List<QuicFrame> frames) {
        this.frames.addAll(frames);
    }

    public int getSize() {
        if (packetSize > 0) {
            return packetSize;
        }
        else {
            throw new IllegalStateException("no size");
        }
    }

    public abstract int estimateLength();

    public abstract EncryptionLevel getEncryptionLevel();

    public abstract PnSpace getPnSpace();

    public abstract byte[] generatePacketBytes(long packetNumber, Keys keys);

    public abstract void parse(ByteBuffer data, Keys keys, long largestPacketNumber, Logger log, int sourceConnectionIdLength) throws DecryptionException, InvalidPacketException;

    public List<QuicFrame> getFrames() {
        return frames;
    }

    public PacketId getId() {
        return new PacketId(getPnSpace(), getPacketNumber());
    }

    public abstract void accept(PacketProcessor processor, Instant time);

    /**
     * https://tools.ietf.org/html/draft-ietf-quic-recovery-18#section-2
     * "Crypto Packets:  Packets containing CRYPTO data sent in Initial or Handshake packets."
     * @return whether packet is a Crypto Packet
     */
    public boolean isCrypto() {
        return !getEncryptionLevel().equals(EncryptionLevel.App)
            && frames.stream().filter(f -> f instanceof CryptoFrame).findFirst().isPresent();
    }

    public QuicPacket copy() {
        throw new IllegalStateException();
    }

    public boolean canBeAcked() {
        return true;
    }

    public boolean isAckEliciting() {
        return frames.stream().anyMatch(frame -> frame.isAckEliciting());
    }

    // https://tools.ietf.org/html/draft-ietf-quic-recovery-20#section-2
    // "ACK-only:  Any packet containing only one or more ACK frame(s)."
    public boolean isAckOnly() {
        return frames.stream().allMatch(frame -> frame instanceof AckFrame);
    }

    // https://tools.ietf.org/html/draft-ietf-quic-recovery-26#section-2
    // "In-flight:  Packets are considered in-flight when they are ack-
    //      eliciting or contain a PADDING frame, and they have been sent but
    //      are not acknowledged, declared lost, or abandoned along with old
    //      keys."
    // This method covers only the first part, which can be derived from the packet.
    public boolean isInflightPacket() {
        return frames.stream().anyMatch(frame -> frame.isAckEliciting() || frame instanceof Padding);
    }

    public byte[] getDestinationConnectionId() {
        return destinationConnectionId;
    }
}<|MERGE_RESOLUTION|>--- conflicted
+++ resolved
@@ -227,22 +227,7 @@
         for (byte b : nonceInput.array())
             nonce[i] = (byte) (b ^ writeIV[i++]);
 
-<<<<<<< HEAD
-        Cipher aeadCipher = secrets.getWriteCipher();
-        SecretKeySpec secretKey = secrets.getWriteKeySpec();
-        try {
-            GCMParameterSpec parameterSpec = new GCMParameterSpec(128, nonce);   // https://tools.ietf.org/html/rfc5116#section-5.3: "the tag length t is 16"
-            aeadCipher.init(Cipher.ENCRYPT_MODE, secretKey, parameterSpec);
-            aeadCipher.updateAAD(associatedData);
-            byte[] cipherText = aeadCipher.doFinal(message);
-            return cipherText;
-        } catch (InvalidKeyException | InvalidAlgorithmParameterException | IllegalBlockSizeException | BadPaddingException e) {
-            // Programming error
-            throw new RuntimeException(e);
-        }
-=======
         return secrets.aeadEncrypt(associatedData, message, nonce);
->>>>>>> edfa22b0
     }
 
     byte[] decryptPayload(byte[] message, byte[] associatedData, long packetNumber, Keys secrets) throws DecryptionException {
