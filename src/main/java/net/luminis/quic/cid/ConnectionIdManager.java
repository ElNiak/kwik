/*
 * Copyright © 2022, 2023 Peter Doornbosch
 *
 * This file is part of Kwik, an implementation of the QUIC protocol in Java.
 *
 * Kwik is free software: you can redistribute it and/or modify it under
 * the terms of the GNU Lesser General Public License as published by the
 * Free Software Foundation, either version 3 of the License, or (at your option)
 * any later version.
 *
 * Kwik is distributed in the hope that it will be useful, but
 * WITHOUT ANY WARRANTY; without even the implied warranty of MERCHANTABILITY or
 * FITNESS FOR A PARTICULAR PURPOSE. See the GNU Lesser General Public License for
 * more details.
 *
 * You should have received a copy of the GNU Lesser General Public License
 * along with this program. If not, see <http://www.gnu.org/licenses/>.
 */
package net.luminis.quic.cid;

<<<<<<< HEAD
import net.luminis.quic.Role;
import net.luminis.quic.Version;
=======
>>>>>>> 4a278cc5
import net.luminis.quic.frame.NewConnectionIdFrame;
import net.luminis.quic.frame.QuicFrame;
import net.luminis.quic.frame.RetireConnectionIdFrame;
import net.luminis.quic.log.Logger;
import net.luminis.quic.core.Version;
import net.luminis.quic.send.Sender;
import net.luminis.quic.server.ServerConnectionProxy;
import net.luminis.quic.server.ServerConnectionRegistry;

import java.net.InetSocketAddress;
import java.security.SecureRandom;
import java.util.Arrays;
import java.util.List;
import java.util.Map;
import java.util.function.BiConsumer;

import static net.luminis.quic.QuicConstants.TransportErrorCode.*;
<<<<<<< HEAD
import static net.luminis.quic.Role.Client;
import static net.luminis.quic.Role.Server;
=======
import static net.luminis.quic.core.EncryptionLevel.App;
>>>>>>> 4a278cc5

/**
 * Manages the collections of connection ID's for the connection, both for this (side of the) connection and the peer's.
 */
public class ConnectionIdManager implements ConnectionIdProvider {

    public static final int MAX_CIDS_PER_CONNECTION = 6;

    private final int connectionIdLength;
    private final ServerConnectionRegistry connectionRegistry;
    private volatile Sender sender;
    private final BiConsumer<Integer, String> closeConnectionCallback;
    private final SourceConnectionIdRegistry cidRegistry;
    private final DestinationConnectionIdRegistry peerCidRegistry;
    private final byte[] initialConnectionId;
    private final byte[] initialPeerConnectionId;
    private final byte[] originalDestinationConnectionId;
    /** The maximum numbers of connection IDs this endpoint can use; determined by the TP supplied by the peer */
    private volatile int maxCids = 2;
    /** The maximum number of peer connection IDs this endpoint is willing to maintain; advertised in TP sent by this endpoint */
    private volatile int maxPeerCids;
    private volatile byte[] retrySourceCid;
    private final Version quicVersion = Version.QUIC_version_1;
    private final Role role;

    /**
     * Creates a connection ID manager for server role.
     *
     * @param initialClientCid                the initial connection ID of the client
     * @param originalDestinationConnectionId
     * @param connectionIdLength              the length of the connection IDs generated for this endpoint (server)
     * @param maxPeerCids                     the maximum number of peer connection IDs this endpoint is willing to store
     * @param connectionRegistry              the connection registry for associating new connection IDs with the connection
     * @param closeConnectionCallback         callback for closing the connection with a transport error code
     * @param log                             logger
     */
    public ConnectionIdManager(byte[] initialClientCid, byte[] originalDestinationConnectionId, int connectionIdLength,
                               int maxPeerCids, ServerConnectionRegistry connectionRegistry,
                               BiConsumer<Integer, String> closeConnectionCallback, Logger log) {
        this.originalDestinationConnectionId = originalDestinationConnectionId;
        this.connectionIdLength = connectionIdLength;
        this.maxPeerCids = maxPeerCids;
        this.connectionRegistry = connectionRegistry;
        this.closeConnectionCallback = closeConnectionCallback;
        role = Server;
        cidRegistry = new SourceConnectionIdRegistry(connectionIdLength, log);
        initialConnectionId = cidRegistry.currentConnectionId;

        if (initialClientCid != null && initialClientCid.length != 0) {
            peerCidRegistry = new DestinationConnectionIdRegistry(initialClientCid, log);
            initialPeerConnectionId = initialClientCid;
        }
        else {
            // If peer (client) uses zero-length connection ID, it cannot change, so a registry is not needed.
            peerCidRegistry = null;
            initialPeerConnectionId = new byte[0];
        }
    }

    /**
     * Creates a connection ID manager for client role.
     *
     * @param connectionIdLength      the length of the connection ID's generated for this endpoint (client)
     * @param maxPeerCids             the maximum number of peer connection IDs this endpoint is willing to store
     * @param closeConnectionCallback callback for closing the connection with a transport error code
     * @param log                     logger
     */
    public ConnectionIdManager(Integer connectionIdLength, int maxPeerCids, BiConsumer<Integer, String> closeConnectionCallback, Logger log) {
        this.maxPeerCids = maxPeerCids;
        cidRegistry = new SourceConnectionIdRegistry(connectionIdLength, log);
        this.connectionIdLength = cidRegistry.getConnectionIdlength();
        initialConnectionId = cidRegistry.getCurrent();
        this.closeConnectionCallback = closeConnectionCallback;
        role = Client;

        // https://www.rfc-editor.org/rfc/rfc9000.html#name-negotiating-connection-ids
        // "When an Initial packet is sent by a client (...), the client populates the Destination Connection ID field
        //  with an unpredictable value. This Destination Connection ID MUST be at least 8 bytes in length."
        originalDestinationConnectionId = new byte[8];
        new SecureRandom().nextBytes(originalDestinationConnectionId);

        peerCidRegistry = new DestinationConnectionIdRegistry(originalDestinationConnectionId, log);
        initialPeerConnectionId = originalDestinationConnectionId;

        connectionRegistry = new ServerConnectionRegistry() {   // TODO
            @Override
            public void registerConnection(ServerConnectionProxy connection, byte[] connectionId) {}

            @Override
            public void deregisterConnection(ServerConnectionProxy connection, byte[] connectionId) {}

            @Override
            public void registerAdditionalConnectionId(byte[] currentConnectionId, byte[] newConnectionId) {}

            @Override
            public void deregisterConnectionId(byte[] connectionId) {}
        };
    }

    public void handshakeFinished() {
        assert role == Server;
        // https://www.rfc-editor.org/rfc/rfc9000.html#name-issuing-connection-ids
        // "An endpoint SHOULD ensure that its peer has a sufficient number of available and unused connection IDs."
        // "The initial connection ID issued by an endpoint is sent in the Source Connection ID field of the long
        //  packet header (Section 17.2) during the handshake."
        for (int i = 1; i < maxCids; i++) {
            sendNewCid(0);
        }
    }

    public void process(NewConnectionIdFrame frame) {
        // https://www.rfc-editor.org/rfc/rfc9000.html#name-new_connection_id-frames
        // "An endpoint that is sending packets with a zero-length Destination Connection ID MUST treat receipt of a
        //  NEW_CONNECTION_ID frame as a connection error of type PROTOCOL_VIOLATION."
        if (peerCidRegistry == null) {
            closeConnectionCallback.accept((int) PROTOCOL_VIOLATION.value, "new connection id frame not allowed when using zero-length connection ID");
            return;
        }

        // https://www.rfc-editor.org/rfc/rfc9000.html#name-new_connection_id-frames
        // "Receiving a value in the Retire Prior To field that is greater than that in the Sequence Number field MUST
        //  be treated as a connection error of type FRAME_ENCODING_ERROR."
        if (frame.getRetirePriorTo() > frame.getSequenceNr()) {
            closeConnectionCallback.accept((int) FRAME_ENCODING_ERROR.value, "exceeding active connection id limit");
            return;
        }
        if (!peerCidRegistry.connectionIds.containsKey(frame.getSequenceNr())) {
            boolean added = peerCidRegistry.registerNewConnectionId(frame.getSequenceNr(), frame.getConnectionId(), frame.getStatelessResetToken());
            if (! added) {
                // https://www.rfc-editor.org/rfc/rfc9000.html#name-new_connection_id-frames
                // "An endpoint that receives a NEW_CONNECTION_ID frame with a sequence number smaller than the Retire Prior To
                //  field of a previously received NEW_CONNECTION_ID frame MUST send a corresponding RETIRE_CONNECTION_ID
                //  frame that retires the newly received connection ID, "
                sendRetireCid(frame.getSequenceNr());
            }
        }
        else if (! Arrays.equals(peerCidRegistry.connectionIds.get(frame.getSequenceNr()).getConnectionId(), frame.getConnectionId())) {
            // https://www.rfc-editor.org/rfc/rfc9000.html#name-new_connection_id-frames
            // "... or if a sequence number is used for different connection IDs, the endpoint MAY treat that receipt as a
            //  connection error of type PROTOCOL_VIOLATION."
            closeConnectionCallback.accept((int) PROTOCOL_VIOLATION.value, "different cids or same sequence number");
            return;
        }
        if (frame.getRetirePriorTo() > 0) {
            List<Integer> retired = peerCidRegistry.retireAllBefore(frame.getRetirePriorTo());
            retired.forEach(seqNr -> sendRetireCid(seqNr));
        }
        // https://www.rfc-editor.org/rfc/rfc9000.html#name-issuing-connection-ids
        // "After processing a NEW_CONNECTION_ID frame and adding and retiring active connection IDs, if the number of
        //  active connection IDs exceeds the value advertised in its active_connection_id_limit transport parameter, an
        //  endpoint MUST close the connection with an error of type CONNECTION_ID_LIMIT_ERROR."
        if (peerCidRegistry.getActiveConnectionIds().size() > maxPeerCids) {
            closeConnectionCallback.accept((int) CONNECTION_ID_LIMIT_ERROR.value, "exceeding active connection id limit");
            return;
        }
    }

    public void process(RetireConnectionIdFrame frame, byte[] destinationConnectionId) {
        // https://www.rfc-editor.org/rfc/rfc9000.html#name-retire_connection_id-frames
        // "Receipt of a RETIRE_CONNECTION_ID frame containing a sequence number greater than any previously sent to the
        //  peer MUST be treated as a connection error of type PROTOCOL_VIOLATION."
        if (frame.getSequenceNr() > cidRegistry.getMaxSequenceNr()) {
            closeConnectionCallback.accept((int) PROTOCOL_VIOLATION.value, "invalid connection ID sequence number");
            return;
        }
        int sequenceNr = frame.getSequenceNr();
        // https://www.rfc-editor.org/rfc/rfc9000.html#name-retire_connection_id-frames
        // "The sequence number specified in a RETIRE_CONNECTION_ID frame MUST NOT refer to the
        //  Destination Connection ID field of the packet in which the frame is contained. The peer MAY treat this as
        //  a connection error of type PROTOCOL_VIOLATION."
        if (Arrays.equals(cidRegistry.get(sequenceNr), destinationConnectionId)) {
            closeConnectionCallback.accept((int) PROTOCOL_VIOLATION.value, "cannot retire current connection ID");
            return;
        }

        byte[] retiredCid = cidRegistry.retireConnectionId(sequenceNr);
        // If not retired already
        if (retiredCid != null) {
            connectionRegistry.deregisterConnectionId(retiredCid);
            // https://www.rfc-editor.org/rfc/rfc9000.html#name-issuing-connection-ids
            // "An endpoint SHOULD supply a new connection ID when the peer retires a connection ID."
            if (cidRegistry.getActiveConnectionIds().size() < maxCids) {
                sendNewCid(0);
            }
        }
    }

    /**
     * Sets the maximum number of peer connection IDs this endpoint is willing to store. This should be the same number
     * as this endpoint sends in the TP active_connection_id_limit.
     * @param maxPeerCids  the maximum number of peer connection IDs this endpoint is willing to store
     */
    public void setMaxPeerConnectionIds(int maxPeerCids) {
        this.maxPeerCids = maxPeerCids;
    }

    /**
     * Register the active connection ID limit of the peer (as received by this endpoint as TP active_connection_id_limit)
     * and determine the maximum number of peer connection ID's this endpoint is willing to maintain.
     * "This is an integer value specifying the maximum number of connection IDs from the peer that an endpoint is
     *  willing to store.", so it puts an upper bound to the number of connection IDs this endpoint can generate.
     * @param peerCidLimit
     */
    public void registerPeerCidLimit(int peerCidLimit) {
        // https://www.rfc-editor.org/rfc/rfc9000.html#name-issuing-connection-ids
        // "An endpoint MUST NOT provide more connection IDs than the peer's limit."
        // This implementation also sets a limit on the number of connection IDs it is willing to maintain, so
        maxCids = Integer.min(peerCidLimit, MAX_CIDS_PER_CONNECTION);
    }

    /**
     * Generate, register and send a new connection ID (that identifies this endpoint).
     * @param retirePriorTo
     * @return
     */
    private ConnectionIdInfo sendNewCid(int retirePriorTo) {
        ConnectionIdInfo cidInfo = cidRegistry.generateNew();
        connectionRegistry.registerAdditionalConnectionId(cidRegistry.getActive(), cidInfo.getConnectionId());
        sender.send(new NewConnectionIdFrame(quicVersion, cidInfo.getSequenceNumber(), retirePriorTo, cidInfo.getConnectionId()),
                App, this::retransmitFrame);
        return cidInfo;
    }

    private void retransmitFrame(QuicFrame frame) {
        // https://www.rfc-editor.org/rfc/rfc9000.html#name-retransmission-of-informati
        // "New connection IDs are sent in NEW_CONNECTION_ID frames and retransmitted if the packet containing them is
        //  lost. Retransmissions of this frame carry the same sequence number value."
        sender.send(frame, App, this::retransmitFrame);
    }

    /**
     * Send a retire connection ID frame, that informs the peer the given connection ID will not be used by this
     * endpoint anymore for addressing the peer.
     * @param seqNr
     */
    private void sendRetireCid(Integer seqNr) {
        // https://www.rfc-editor.org/rfc/rfc9000.html#name-retransmission-of-informati
        // "Likewise, retired connection IDs are sent in RETIRE_CONNECTION_ID frames and retransmitted if the packet
        //  containing them is lost."
        sender.send(new RetireConnectionIdFrame(quicVersion, seqNr), App, this::retransmitFrame);
    }

    /**
     * Returns all active connection IDs.
     * https://www.rfc-editor.org/rfc/rfc9000.html#name-issuing-connection-ids:
     * "Connection IDs that are issued and not retired are considered active; any active connection ID is valid for use
     *  with the current connection at any time, in any packet type. "
     * @return  all active connection IDs
     */
    public List<byte[]> getActiveConnectionIds() {
        return cidRegistry.getActiveConnectionIds();
    }

    public List<byte[]> getActivePeerConnectionIds() {
        if (peerCidRegistry != null) {
            return peerCidRegistry.getActiveConnectionIds();
        }
        else {
            return List.of(new byte[0]);
        }
    }

    /**
     * Returns the (peer's) connection ID that is currently used by this endpoint to address the peer.
     * @return
     */
    public byte[] getCurrentPeerConnectionId() {
        if (peerCidRegistry != null) {
            return peerCidRegistry.getCurrent();
        }
        else {
            return new byte[0];
        }
    }

    @Override
    public byte[] getPeerConnectionId(InetSocketAddress clientAddress) {
        if (peerCidRegistry != null) {
            return peerCidRegistry.getCurrent(clientAddress);
        }
        else {
            return new byte[0];
        }
    }

    @Override
    public void registerClientAddress(InetSocketAddress clientAddress) {
        if (peerCidRegistry != null) {
            peerCidRegistry.registerClientAddress(clientAddress);
        }
    }

    /**
     * Retrieves the initial connection used by this endpoint. This is the value that the endpoint included in the
     * Source Connection ID field of the first Initial packet it sends/send for the connection.
     * @return the initial connection id
     */
    public byte[] getInitialConnectionId() {
        return initialConnectionId;
    }

    /**
     * Returns the original destination connection ID, i.e. the connection ID the client used as destination in its
     * very first initial packet.
     * @return
     */
    public byte[] getOriginalDestinationConnectionId() {
        return originalDestinationConnectionId;
    }

    /**
     * Validates the given connection ID equals the initial peer connection ID.
     * @param connectionId
     * @return  true if given connection ID equals the initial peer connection ID, false otherwise.
     */
    public boolean validateInitialPeerConnectionId(byte[] connectionId) {
        return Arrays.equals(connectionId, initialPeerConnectionId);
    }

    /**
     * Registers that the given connection is used by the peer (as destination connection ID) to send messages to this
     * endpoint.
     * @param  connectionId  the connection ID used
     */
    public void registerConnectionIdInUse(byte[] connectionId) {
        if (cidRegistry.registerUsedConnectionId(connectionId)) {
            // New connection id, not used before.
            // https://www.rfc-editor.org/rfc/rfc9000.html#name-issuing-connection-ids
            // "If an endpoint provided fewer connection IDs than the peer's active_connection_id_limit, it MAY supply
            //  a new connection ID when it receives a packet with a previously unused connection ID."
            if (cidRegistry.getActiveConnectionIds().size() < maxCids) {
                sendNewCid(0);
            }
        }
    }

    /**
     * Generates a new connection ID for this endpoint and sends it to the peer.
     * @return
     * @param retirePriorTo
     */
    public ConnectionIdInfo sendNewConnectionId(int retirePriorTo) {
        return sendNewCid(retirePriorTo);
    }

    /**
     * Registers the source connection ID used in the (received) retry packet.
     * @param connectionId  the connection ID used in the (received) retry packet.
     */
    public void registerRetrySourceConnectionId(byte[] connectionId) {
        assert role == Client;
        retrySourceCid = connectionId;
    }

    /**
     * Validates the  source connection ID used in the (received) retry packet.
     * @param connectionId  the connection ID used in the (received) retry packet.
     * @return  true if the given connection ID matches the retry source connection id registered earlier.
     */
    public boolean validateRetrySourceConnectionId(byte[] connectionId) {
        assert role == Client;
        return Arrays.equals(retrySourceCid, connectionId);
    }

    /**
     * Registers the initial connection ID issued by the peer (server). Used in client role only.
     * @param connectionId
     */
    public void registerInitialPeerCid(byte[] connectionId) {
        assert role == Client;
        peerCidRegistry.replaceInitialConnectionId(connectionId);
    }

    /**
     * Registers the stateless reset token for the initial connection ID. Used in client role only.
     * @param statelessResetToken
     */
    public void setInitialStatelessResetToken(byte[] statelessResetToken) {
        assert role == Client;
        peerCidRegistry.setInitialStatelessResetToken(statelessResetToken);
    }

    /**
     * Determines whether the given token is a stateless reset token
     * @param data
     * @return
     */
    public boolean isStatelessResetToken(byte[] data) {
        assert role == Client;
        return peerCidRegistry.isStatelessResetToken(data);
    }

    /**
     * Returns the length of the connection ID (or connection ID's) of this endpont.
     * @return
     */
    public int getConnectionIdLength() {
        return connectionIdLength;
    }

    /**
     * Returns all existing connection ID's for this endpoint, irrespective of its status (active or retired).
     * @return
     */
    public Map<Integer, ConnectionIdInfo> getAllConnectionIds() {
        return cidRegistry.getAll();
    }

    /**
     * Returns all known connection ID's for the peer, irrespective of its status (active or retired).
     * @return
     */
    public Map<Integer, ConnectionIdInfo> getAllPeerConnectionIds() {
        return peerCidRegistry.getAll();
    }

    /**
     * Switches the connection ID currently used by this endpoint to address the peer, to the next available.
     * The connection ID that was previously used is not being retired by this method.
     * @return
     */
    public byte[] nextPeerId() {
        return peerCidRegistry.useNext();
    }

    /**
     * Retires the given connection ID.
     * @param sequenceNumber
     */
    public void retireConnectionId(Integer sequenceNumber) {
        peerCidRegistry.retireConnectionId(sequenceNumber);
        sender.send(new RetireConnectionIdFrame(quicVersion, sequenceNumber), App, lostFrame -> retireConnectionId(sequenceNumber));
    }

    /**
     * Returns the connection ID that this endpoint considers as "current".
     * Note that in QUIC, there is no such thing as a "current" connection ID, there are only active and retired
     * connection ID's. The peer can use any time any active connection ID.
     * @return
     */
    public byte[] getCurrentConnectionId() {
        return cidRegistry.getActive();
    }

<<<<<<< HEAD
    public void setSender(Sender sender) {
        this.sender = sender;
=======
    /**
     * Returns whether the given connection ID is currently active (as connection ID for this endpoint).
     * @param cid
     * @return
     */
    public boolean isActiveCid(byte[] cid) {
        return getActiveConnectionIds().stream().anyMatch(activeCid -> Arrays.equals(activeCid, cid));
>>>>>>> 4a278cc5
    }
}<|MERGE_RESOLUTION|>--- conflicted
+++ resolved
@@ -18,16 +18,12 @@
  */
 package net.luminis.quic.cid;
 
-<<<<<<< HEAD
-import net.luminis.quic.Role;
-import net.luminis.quic.Version;
-=======
->>>>>>> 4a278cc5
+import net.luminis.quic.core.Role;
+import net.luminis.quic.core.Version;
 import net.luminis.quic.frame.NewConnectionIdFrame;
 import net.luminis.quic.frame.QuicFrame;
 import net.luminis.quic.frame.RetireConnectionIdFrame;
 import net.luminis.quic.log.Logger;
-import net.luminis.quic.core.Version;
 import net.luminis.quic.send.Sender;
 import net.luminis.quic.server.ServerConnectionProxy;
 import net.luminis.quic.server.ServerConnectionRegistry;
@@ -39,13 +35,12 @@
 import java.util.Map;
 import java.util.function.BiConsumer;
 
-import static net.luminis.quic.QuicConstants.TransportErrorCode.*;
-<<<<<<< HEAD
-import static net.luminis.quic.Role.Client;
-import static net.luminis.quic.Role.Server;
-=======
+import static net.luminis.quic.QuicConstants.TransportErrorCode.CONNECTION_ID_LIMIT_ERROR;
+import static net.luminis.quic.QuicConstants.TransportErrorCode.FRAME_ENCODING_ERROR;
+import static net.luminis.quic.QuicConstants.TransportErrorCode.PROTOCOL_VIOLATION;
 import static net.luminis.quic.core.EncryptionLevel.App;
->>>>>>> 4a278cc5
+import static net.luminis.quic.core.Role.Client;
+import static net.luminis.quic.core.Role.Server;
 
 /**
  * Manages the collections of connection ID's for the connection, both for this (side of the) connection and the peer's.
@@ -490,10 +485,10 @@
         return cidRegistry.getActive();
     }
 
-<<<<<<< HEAD
     public void setSender(Sender sender) {
         this.sender = sender;
-=======
+    }
+
     /**
      * Returns whether the given connection ID is currently active (as connection ID for this endpoint).
      * @param cid
@@ -501,6 +496,5 @@
      */
     public boolean isActiveCid(byte[] cid) {
         return getActiveConnectionIds().stream().anyMatch(activeCid -> Arrays.equals(activeCid, cid));
->>>>>>> 4a278cc5
     }
 }